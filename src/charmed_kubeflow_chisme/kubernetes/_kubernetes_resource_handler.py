--- conflicted
+++ resolved
@@ -337,9 +337,6 @@
                 ) from e
 
         try:
-<<<<<<< HEAD
-            apply_many(client=self.lightkube_client, objs=resources, field_manager=self._field_manager, force=force)
-=======
             apply_many(
                 client=self.lightkube_client,
                 objs=resources,
@@ -347,7 +344,6 @@
                 force=force,
                 logger=self.log,
             )
->>>>>>> b6485b9c
         except ApiError as e:
             if e.status.code == 403:
                 # Handle forbidden error as this likely means we do not have --trust
