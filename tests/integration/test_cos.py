# Copyright 2024 Canonical Ltd.
# See LICENSE file for licensing details.

import pytest

import charmed_kubeflow_chisme.testing
from charmed_kubeflow_chisme.testing import (
    assert_alert_rules,
    assert_grafana_dashboards,
    assert_logging,
    assert_metrics_endpoint,
    deploy_and_assert_grafana_agent,
)

# Note(rgildein): Change app metrics endpoint, since blackbox-exporter-k8s is not using
# 'metrics-endpoint'.
charmed_kubeflow_chisme.testing.cos_integration.APP_METRICS_ENDPOINT = "self-metrics-endpoint"
TESTED_APP = "blackbox-exporter-k8s"
TESTED_APP_CHANNEL = "latest/stable"


@pytest.mark.abort_on_fail
@pytest.mark.skip_if_deployed
async def test_build_and_deploy(ops_test):
    """Test deployment of grafana-agent-k8s and relate it with charm."""
    await ops_test.model.deploy(TESTED_APP, channel=TESTED_APP_CHANNEL, trust=True)
    await ops_test.model.wait_for_idle(raise_on_blocked=True)

    await deploy_and_assert_grafana_agent(
        ops_test.model, TESTED_APP, metrics=True, dashboard=True, logging=True
    )


async def test_alert_rules(ops_test):
    """Test alert_rules are defined in relation data bag."""
    app = ops_test.model.applications[TESTED_APP]
    await assert_alert_rules(
        app,
        {
            "BlackboxJobMissing",
            "BlackboxExporterSSLCertExpiringSoon",
            "BlackboxExporterUnitIsUnavailable",
            "BlackboxExporterUnitIsDown",
        },
    )


async def test_metrics_endpoints(ops_test):
    """Test metrics_endpoints are defined in relation data bag."""
    app = ops_test.model.applications[TESTED_APP]
    await assert_metrics_endpoint(
        app,
        metrics_port=9115,
        metrics_path="/metrics",
        metrics_target="blackbox-exporter-k8s-0.blackbox-exporter-k8s-endpoints."
        f"{ops_test.model.name}.svc.cluster.local",
    )


async def test_logging(ops_test):
    """Test logging is defined in relation data bag."""
<<<<<<< HEAD
    app = ops_test.model.applications[TESTED_APP]
    await assert_logging(app)
=======
    app = ops_test.model.applications[GRAFANA_AGENT_APP]
    await assert_logging(app)


async def test_grafana_dashboards(ops_test):
    """Test Grafana dashboards are defined in relation data bag."""
    app = ops_test.model.applications[TESTED_APP]
    await assert_grafana_dashboards(app, {"blackbox.json"})
>>>>>>> db8340e1
<|MERGE_RESOLUTION|>--- conflicted
+++ resolved
@@ -59,16 +59,11 @@
 
 async def test_logging(ops_test):
     """Test logging is defined in relation data bag."""
-<<<<<<< HEAD
     app = ops_test.model.applications[TESTED_APP]
-    await assert_logging(app)
-=======
-    app = ops_test.model.applications[GRAFANA_AGENT_APP]
     await assert_logging(app)
 
 
 async def test_grafana_dashboards(ops_test):
     """Test Grafana dashboards are defined in relation data bag."""
     app = ops_test.model.applications[TESTED_APP]
-    await assert_grafana_dashboards(app, {"blackbox.json"})
->>>>>>> db8340e1
+    await assert_grafana_dashboards(app, {"blackbox.json"})