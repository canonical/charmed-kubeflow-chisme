# Copyright 2023 Canonical Ltd.
# See LICENSE file for licensing details.
import tempfile
from pathlib import Path
from unittest import mock

import pytest
from fixtures import (  # noqa: F401
    MinimalPebbleComponent,
    MinimalPebbleServiceComponent,
    harness_with_container,
)
from ops import ActiveStatus, BoundEvent, WaitingStatus

import charmed_kubeflow_chisme.components.pebble_component
from charmed_kubeflow_chisme.components import (
    ContainerFileTemplate,
<<<<<<< HEAD
    ContainerStringWrapper,
    LazyContainerFileTemplate,
=======
    LazyContainerFileTemplate,
    get_event_from_charm,
>>>>>>> 795c4a02
)


class TestPebbleComponent:
    name = "test-component"
    container_name = "test-container"

    def test_get_event_from_charm(self, harness_with_container):
        """Test that get_event_from_charm returns the events requested."""
        event_type = "mock_event"
        expected_event_name = "test_container_mock_event"
        mock_event_value = "MockEvent"

        setattr(harness_with_container.charm.on, expected_event_name, mock_event_value)

        result = get_event_from_charm(
            harness_with_container.charm, self.container_name, event_type
        )
        assert result == mock_event_value

    def test_get_pebble_events(self, harness_with_container):
        """Test that all pebble events do exist in the container."""
        pebble_ready_event = get_event_from_charm(
            harness_with_container.charm, self.container_name, "pebble_ready"
        )
        pebble_check_recovered_event = get_event_from_charm(
            harness_with_container.charm, self.container_name, "pebble_check_failed"
        )
        pebble_check_failed_event = get_event_from_charm(
            harness_with_container.charm, self.container_name, "pebble_check_recovered"
        )
        assert isinstance(pebble_ready_event, BoundEvent)
        assert isinstance(pebble_check_recovered_event, BoundEvent)
        assert isinstance(pebble_check_failed_event, BoundEvent)

    def test_ready_for_execution_if_service_up(self, harness_with_container):
        """Test that ready_for_execution returns True if the service is up."""
        harness_with_container.set_can_connect(self.container_name, True)
        pc = MinimalPebbleComponent(
            charm=harness_with_container.charm, name=self.name, container_name=self.container_name
        )

        assert pc.ready_for_execution is True

    def test_ready_for_execution_if_service_not_up(self, harness_with_container):
        """Test that ready_for_execution returns False if the service is up."""
        harness_with_container.set_can_connect(self.container_name, False)
        pc = MinimalPebbleComponent(
            charm=harness_with_container.charm, name=self.name, container_name=self.container_name
        )

        assert pc.ready_for_execution is False

    def test_status_if_container_ready(self, harness_with_container):
        harness_with_container.set_can_connect(self.container_name, True)
        pc = MinimalPebbleComponent(
            charm=harness_with_container.charm, name=self.name, container_name=self.container_name
        )

        assert isinstance(pc.status, ActiveStatus)

    def test_status_if_container_not_ready(self, harness_with_container):
        harness_with_container.set_can_connect(self.container_name, False)
        pc = MinimalPebbleComponent(
            charm=harness_with_container.charm, name=self.name, container_name=self.container_name
        )

        assert isinstance(pc.status, WaitingStatus)


class TestPebbleServiceComponent:
    name = "test-component"
    container_name = "test-container"

    def test_configure_charm(self, harness_with_container):
        """Test that, if a charm's container is ready, the pebble layer is updated/replanned.

        This test feels weak.  We rely on the object we're testing to give us the expected
        result, and we don't actually assert that we're replanned.  Not sure how to mock this
        better.
        """
        harness_with_container.set_can_connect(self.container_name, True)
        pc = MinimalPebbleServiceComponent(
            charm=harness_with_container.charm,
            name=self.name,
            container_name=self.container_name,
            service_name="test-service",
        )
        services_expected = pc.get_layer().services

        pc.configure_charm("mock event")

        services_actual = harness_with_container.get_container_pebble_plan(
            self.container_name
        ).services
        assert services_expected == services_actual

    def test_configure_charm_if_container_not_ready(self, harness_with_container):
        """Test that, if a charm's container is not ready, we do not update our layer/replan."""
        harness_with_container.set_can_connect(self.container_name, False)
        pc = MinimalPebbleServiceComponent(
            charm=harness_with_container.charm,
            name=self.name,
            container_name=self.container_name,
            service_name="test-service",
        )

        with mock.patch.object(
            charmed_kubeflow_chisme.components.pebble_component, "logging"
        ) as mock_logger:
            pc.configure_charm("mock event")
            mock_logger.info.assert_called_once()
            assert f"Container {self.container_name}" in mock_logger.info.call_args_list[0].args[0]

    def test_get_services_not_active_if_container_not_ready(self, harness_with_container):
        """Test that get_services_not_active returns all services when container not ready."""
        harness_with_container.set_can_connect(self.container_name, False)
        pc = MinimalPebbleServiceComponent(
            charm=harness_with_container.charm,
            name=self.name,
            container_name=self.container_name,
            service_name="test-service",
        )
        service_names_not_active_expected = ["test-service"]

        services_not_active = pc.get_services_not_active()
        service_names_not_active = [service.name for service in services_not_active]

        assert service_names_not_active_expected == service_names_not_active

    def test_get_services_not_active_if_container_ready_services_not_started(
        self, harness_with_container
    ):
        """Test that get_services_not_active returns all services when services not started."""
        harness_with_container.set_can_connect(self.container_name, True)
        pc = MinimalPebbleServiceComponent(
            charm=harness_with_container.charm,
            name=self.name,
            container_name=self.container_name,
            service_name="test-service",
        )
        service_names_not_active_expected = ["test-service"]

        services_not_active = pc.get_services_not_active()
        service_names_not_active = [service.name for service in services_not_active]

        assert service_names_not_active_expected == service_names_not_active

    def test_get_services_not_active_if_container_ready_services_active(
        self, harness_with_container
    ):
        """Test that get_services_not_active returns empty list when services are started."""
        harness_with_container.set_can_connect(self.container_name, True)
        pc = MinimalPebbleServiceComponent(
            charm=harness_with_container.charm,
            name=self.name,
            container_name=self.container_name,
            service_name="test-service",
        )
        # configure_charm to activate all services.  There's probably a better mock way to do this
        pc.configure_charm("mock event")
        services_not_active_expected = []

        services_not_active = pc.get_services_not_active()

        assert services_not_active_expected == services_not_active

    def test_status_container_not_ready(self, harness_with_container):
        """Test that status is Waiting if container not ready."""
        harness_with_container.set_can_connect(self.container_name, False)
        pc = MinimalPebbleServiceComponent(
            charm=harness_with_container.charm,
            name=self.name,
            container_name=self.container_name,
            service_name="test-service",
        )

        status = pc.status

        assert isinstance(status, WaitingStatus)
        assert "Waiting for Pebble to" in pc.status.message

    def test_status_container_ready_service_not_active(self, harness_with_container):
        """Test that status is Waiting if services not ready."""
        harness_with_container.set_can_connect(self.container_name, True)
        pc = MinimalPebbleServiceComponent(
            charm=harness_with_container.charm,
            name=self.name,
            container_name=self.container_name,
            service_name="test-service",
        )

        status = pc.status

        assert isinstance(status, WaitingStatus)
        assert "Waiting for Pebble services (" in pc.status.message

    def test_status_container_ready_service_active(self, harness_with_container):
        """Test that status is Active if container is ready and services are active."""
        harness_with_container.set_can_connect(self.container_name, True)
        pc = MinimalPebbleServiceComponent(
            charm=harness_with_container.charm,
            name=self.name,
            container_name=self.container_name,
            service_name="test-service",
        )
        # configure_charm to activate all services.  There's probably a better mock way to do this
        pc.configure_charm("mock event")

        status = pc.status

        assert isinstance(status, ActiveStatus)


class TestContainerFileTemplate:
    def test_static_inputs(self):
        """Tests that the ContainerFileTemplate can accept static inputs."""
        source_template_path = "source_template_path"
        destination_path = "destination_path"
        context = {"key": "value"}
        user = "user"
        group = "group"
        permissions = "permissions"

        # Test these without using kwargs to ensure they API doesn't change
        cft = ContainerFileTemplate(
            source_template_path,
            destination_path,
            context_function=context,
            user=user,
            group=group,
            permissions=permissions,
        )

        assert cft.destination_path == Path(destination_path)
        assert cft.source_template_path == Path(source_template_path)
        assert cft.context_function() == context
        assert cft.user == user
        assert cft.group == group
        assert cft.permissions == permissions

    def test_lazy_inputs(self):
        """Tests that the ContainerFileTemplate can accept lazy inputs."""
        source_template_path = "source_template_path"
        destination_path = "destination_path"
        context = {"key": "value"}
        user = "user"
        group = "group"
        permissions = "permissions"

        # Test these without using kwargs to ensure the API doesn't change
        cft = ContainerFileTemplate(
            source_template_path,
            destination_path,
            lambda: context,
            user,
            group,
            permissions,
        )

        assert cft.destination_path == Path(destination_path)
        assert cft.source_template_path == Path(source_template_path)
        assert cft.context_function() == context
        assert cft.user == user
        assert cft.group == group
        assert cft.permissions == permissions


class TestLazyContainerFileTemplate:
    def test_static_inputs(self):
        """Tests that the LazyContainerFileTemplate can accept static inputs."""
        destination_path = "destination_path"
        source_template_path = "source_template_path"
        context = {"key": "value"}
        user = "user"
        group = "group"
        permissions = "permissions"

        # Test these without using kwargs to ensure they API doesn't change
        cft = LazyContainerFileTemplate(
            destination_path,
            source_template_path=source_template_path,
            context=context,
            user=user,
            group=group,
            permissions=permissions,
        )

        assert cft.destination_path == Path(destination_path)
        assert cft.source_template_path == Path(source_template_path)
        assert cft.context == context
        assert cft.user == user
        assert cft.group == group
        assert cft.permissions == permissions

    def test_lazy_inputs_with_source_template_path(self):
        """Tests that LazyContainerFileTemplate accepts lazy inputs and source_template_path."""
        destination_path = "destination_path"
        source_template_path = "source_template_path"
        context = {"key": "value"}
        user = "user"
        group = "group"
        permissions = "permissions"

        # Test these without using kwargs to ensure they API doesn't change
        cft = LazyContainerFileTemplate(
            destination_path,
            source_template_path=lambda: source_template_path,
            context=lambda: context,
            user=user,
            group=group,
            permissions=permissions,
        )

        assert cft.destination_path == Path(destination_path)
        assert cft.source_template_path == Path(source_template_path)
        assert cft.context == context
        assert cft.user == user
        assert cft.group == group
        assert cft.permissions == permissions

    def test_lazy_inputs_with_source_template(self):
        """Tests that LazyContainerFileTemplate accepts lazy inputs and source_template."""
        destination_path = "destination_path"
        source_template = "source_template"
        context = {"key": "value"}
        user = "user"
        group = "group"
        permissions = "permissions"

        # Test these without using kwargs to ensure they API doesn't change
        cft = LazyContainerFileTemplate(
            destination_path,
            source_template=lambda: source_template,
            context=lambda: context,
            user=user,
            group=group,
            permissions=permissions,
        )

        assert cft.destination_path == Path(destination_path)
        assert cft.source_template == source_template
        assert cft.context == context
        assert cft.user == user
        assert cft.group == group
        assert cft.permissions == permissions

    @pytest.mark.parametrize(
        "source_template, source_template_path",
        [
            (None, None),
            ("not none", "not none"),
        ],
    )
    def test_requires_exactly_one_of_source_template_and_source_template_path(
        self, source_template, source_template_path
    ):
        """Tests LazyContainerFileTemplate requires one of source_template/source_template_path."""
        with pytest.raises(ValueError):
            LazyContainerFileTemplate(
                "destination_path",
                source_template_path=source_template_path,
                source_template=source_template,
                context={},
                user="user",
                group="group",
                permissions="permissions",
            )

    def test_get_source_template_given_source_template(self):
        """Tests get_source_template returns the expected value when provided source_template."""
        source_template = "source_template"
        cft = LazyContainerFileTemplate(
            "destination_path",
            source_template=source_template,
            context={},
            user="user",
            group="group",
            permissions="permissions",
        )

        assert cft.get_source_template() == source_template

    def test_get_source_template_given_source_template_file(self):
        """Tests get_source_template returns expected value when provided source_template_file."""
        source_template = "source_template"
        with tempfile.NamedTemporaryFile() as f:
            f.write(source_template.encode())
            # Ensure the text is written to the file and not kept buffered
            f.flush()
            cft = LazyContainerFileTemplate(
                "destination_path",
                source_template_path=f.name,
                context={},
                user="user",
                group="group",
                permissions="permissions",
            )

            assert cft.get_source_template() == source_template

    def test_render(self):
        """Tests render given a source_template and context."""
        source_template = "unrendered {{ key }} template"
        expected = "unrendered value template"
        cft = LazyContainerFileTemplate(
            "destination_path",
            source_template=source_template,
            context={"key": "value"},
            user="user",
            group="group",
            permissions="permissions",
        )

        assert cft.render_source_template() == expected

    def test_get_inputs_for_push(self):
        """Tests get_inputs_for_push returns the expected inputs."""
        source_template = "unrendered {{ key }} template"
        expected_rendered = "unrendered value template"
        user = "user"
        group = "group"
        permissions = "permissions"
        cft = LazyContainerFileTemplate(
            "destination_path",
            source_template=source_template,
            context={"key": "value"},
            user=user,
            group=group,
            permissions=permissions,
        )
        expected = {
            "path": Path("destination_path"),
            "source": expected_rendered,
            "user": user,
            "group": group,
            "permissions": permissions,
            "make_dirs": True,
        }

        assert cft.get_inputs_for_push() == expected


class TestContainerStringWrapper:
    def test_static_inputs(self):
        """Tests that the ContainerStringWrapper class can accept static inputs."""
        destination_path = "destination_path"
        source_string = "source_string"
        user = "user"
        group = "group"
        permissions = "permissions"

        # Test these without using kwargs to ensure they API doesn't change
        cft = ContainerStringWrapper(
            destination_path,
            source_string,
            user=user,
            group=group,
            permissions=permissions,
        )

        assert cft.destination_path == Path(destination_path)
        assert cft.source_string == source_string
        assert cft.user == user
        assert cft.group == group
        assert cft.permissions == permissions

    def test_get_inputs_for_push(self):
        """Tests get_inputs_for_push returns the expected inputs."""
        destination_path = "destination_path"
        source_string = "source_string"
        user = "user"
        group = "group"
        permissions = "permissions"

        cft = ContainerStringWrapper(
            destination_path,
            source_string,
            user=user,
            group=group,
            permissions=permissions,
        )
        expected = {
            "path": Path("destination_path"),
            "source": source_string,
            "user": user,
            "group": group,
            "permissions": permissions,
            "make_dirs": True,
        }

        assert cft.get_inputs_for_push() == expected<|MERGE_RESOLUTION|>--- conflicted
+++ resolved
@@ -15,13 +15,9 @@
 import charmed_kubeflow_chisme.components.pebble_component
 from charmed_kubeflow_chisme.components import (
     ContainerFileTemplate,
-<<<<<<< HEAD
     ContainerStringWrapper,
     LazyContainerFileTemplate,
-=======
-    LazyContainerFileTemplate,
     get_event_from_charm,
->>>>>>> 795c4a02
 )
 
 
